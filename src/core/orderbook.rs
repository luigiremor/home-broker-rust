<<<<<<< HEAD
use super::errors::OrderError;
use crate::models::{Order, Side, Trade};
use crate::sync::mpsc::{self, SendError as CustomSendError, TryRecvError as CustomTryRecvError};
use crate::sync::rwlock::RWLock;
use std::cmp::Reverse;
use std::collections::{BinaryHeap, VecDeque};
use std::sync::atomic::{AtomicBool, Ordering};
use std::sync::Arc;
use std::thread::JoinHandle;
use std::time::{Duration, SystemTime, UNIX_EPOCH};
=======
use crate::core::rwlock::RWLock;
use std::cmp::Reverse;
use std::collections::{BinaryHeap, VecDeque};
use std::sync::atomic::{AtomicBool, Ordering};
use std::sync::mpsc::{sync_channel, Receiver, SendError, SyncSender, TryRecvError};
use std::sync::{Arc, Mutex};
use std::thread::JoinHandle;
use std::time::{Duration, SystemTime, UNIX_EPOCH};

use super::errors::OrderError;
use crate::models::{Order, Side, Trade};
>>>>>>> 2698b79e

pub struct OrderBook {
    asks: Arc<RWLock<BinaryHeap<Reverse<Order>>>>,
    bids: Arc<RWLock<BinaryHeap<Order>>>,
<<<<<<< HEAD
    matched: Arc<std::sync::Mutex<VecDeque<Trade>>>,
    order_sender: mpsc::Sender<Order>,
=======
    matched: Arc<Mutex<VecDeque<Trade>>>,
    order_sender: SyncSender<Order>,
>>>>>>> 2698b79e
    shutdown_requested: Arc<AtomicBool>,
    matching_engine_handle: Option<JoinHandle<()>>,
}

impl OrderBook {
    pub fn new() -> Self {
        const CHANNEL_CAPACITY: usize = 1000;
<<<<<<< HEAD
        let (sender, receiver) = mpsc::channel::<Order>(CHANNEL_CAPACITY);

        let asks = Arc::new(RWLock::new(BinaryHeap::<Reverse<Order>>::new()));
        let bids = Arc::new(RWLock::new(BinaryHeap::new()));
        let matched = Arc::new(std::sync::Mutex::new(VecDeque::new()));
=======
        let (sender, receiver): (SyncSender<Order>, Receiver<Order>) =
            sync_channel::<Order>(CHANNEL_CAPACITY);

        let asks = Arc::new(RWLock::new(BinaryHeap::<Reverse<Order>>::new()));
        let bids = Arc::new(RWLock::new(BinaryHeap::new()));
        let matched = Arc::new(Mutex::new(VecDeque::new()));
>>>>>>> 2698b79e
        let shutdown_requested = Arc::new(AtomicBool::new(false));

        let asks_clone = Arc::clone(&asks);
        let bids_clone = Arc::clone(&bids);
        let matched_clone = Arc::clone(&matched);
        let shutdown_requested_clone = Arc::clone(&shutdown_requested);

        let matching_engine_handle = std::thread::spawn(move || {
            loop {
                if shutdown_requested_clone.load(Ordering::SeqCst) {
<<<<<<< HEAD
                    println!(
                        "Matching engine: Shutdown signal received (OrderBook flag), terminating."
                    );
=======
                    println!("Matching engine: Shutdown signal received, terminating.");
>>>>>>> 2698b79e
                    break;
                }

                match receiver.try_recv() {
                    Ok(mut incoming) => match incoming.side {
                        Side::Buy => {
                            let mut asks_guard = asks_clone.write_lock();
                            let mut matched_guard = match matched_clone.lock() {
                                Ok(guard) => guard,
                                Err(poisoned) => poisoned.into_inner(),
                            };

                            while incoming.remaining > 0 {
                                if let Some(Reverse(ask_peek)) = asks_guard.peek() {
                                    if ask_peek.price <= incoming.price {
                                        if let Some(Reverse(mut best_ask)) = asks_guard.pop() {
                                            let trade_qty =
                                                incoming.remaining.min(best_ask.remaining);

                                            let trade = Trade {
                                                price: best_ask.price,
                                                quantity: trade_qty,
                                                buy_order: incoming.clone(),
                                                sell_order: best_ask.clone(),
                                                timestamp: SystemTime::now()
                                                    .duration_since(UNIX_EPOCH)
                                                    .map(|d| d.as_millis())
                                                    .unwrap_or_else(|err| {
                                                        eprintln!("SystemTime error: {:?}", err);
                                                        0
                                                    }),
                                            };

                                            incoming.remaining -= trade_qty;
                                            best_ask.remaining -= trade_qty;

                                            matched_guard.push_front(trade);

                                            if best_ask.remaining > 0 {
                                                asks_guard.push(Reverse(best_ask));
                                            }
                                        } else {
                                            break;
                                        }
                                    } else {
                                        break;
                                    }
                                } else {
                                    break;
                                }
                            }

                            if incoming.remaining > 0 {
                                let mut bids_guard = bids_clone.write_lock();
                                bids_guard.push(incoming);
                            }
                        }
                        Side::Sell => {
                            let mut bids_guard = bids_clone.write_lock();
                            let mut matched_guard = match matched_clone.lock() {
                                Ok(guard) => guard,
                                Err(poisoned) => poisoned.into_inner(),
                            };

                            while incoming.remaining > 0 {
                                if let Some(bid_peek) = bids_guard.peek() {
                                    if bid_peek.price >= incoming.price {
                                        if let Some(mut best_bid) = bids_guard.pop() {
                                            let trade_qty =
                                                incoming.remaining.min(best_bid.remaining);

                                            let trade = Trade {
                                                price: best_bid.price,
                                                quantity: trade_qty,
                                                buy_order: best_bid.clone(),
                                                sell_order: incoming.clone(),
                                                timestamp: SystemTime::now()
                                                    .duration_since(UNIX_EPOCH)
                                                    .map(|d| d.as_millis())
                                                    .unwrap_or_else(|err| {
                                                        eprintln!("SystemTime error: {:?}", err);
                                                        0
                                                    }),
                                            };

                                            incoming.remaining -= trade_qty;
                                            best_bid.remaining -= trade_qty;

                                            matched_guard.push_front(trade);

                                            if best_bid.remaining > 0 {
                                                bids_guard.push(best_bid);
                                            }
                                        } else {
                                            break;
                                        }
                                    } else {
                                        break;
                                    }
                                } else {
                                    break;
                                }
                            }

                            if incoming.remaining > 0 {
                                let mut asks_guard = asks_clone.write_lock();
                                asks_guard.push(Reverse(incoming));
                            }
                        }
                    },
<<<<<<< HEAD
                    Err(CustomTryRecvError::Empty) => {
                        std::thread::sleep(Duration::from_millis(10));
                    }
                    Err(CustomTryRecvError::Disconnected) => {
                        println!(
                            "Matching engine: Channel disconnected (custom mpsc), terminating."
                        );
=======
                    Err(TryRecvError::Empty) => {
                        std::thread::sleep(Duration::from_millis(10));
                    }
                    Err(TryRecvError::Disconnected) => {
                        println!("Matching engine: Channel disconnected, terminating.");
>>>>>>> 2698b79e
                        break;
                    }
                }
            }
            println!("Matching engine thread finished.");
        });

        OrderBook {
            asks,
            bids,
            matched,
            order_sender: sender,
            shutdown_requested,
            matching_engine_handle: Some(matching_engine_handle),
        }
    }

    pub fn submit_order(&self, order: Order) -> Result<(), OrderError> {
        if order.remaining <= 0 {
            return Err(OrderError::InvalidQuantity);
        }
        if order.price <= 0 {
            return Err(OrderError::InvalidPrice);
        }

        self.order_sender
            .send(order)
<<<<<<< HEAD
            .map_err(|e: CustomSendError<Order>| {
                eprintln!("Failed to send order via custom channel: {}", e.0.price);
=======
            .map_err(|e: SendError<Order>| {
                eprintln!("Failed to send order: {}", e);
>>>>>>> 2698b79e
                OrderError::ChannelError
            })
    }

    pub fn get_asks(&self) -> Vec<Order> {
        let mut asks = self
            .asks
            .read_lock()
            .iter()
            .map(|rev| rev.0.clone())
            .collect::<Vec<_>>();
        asks.sort_by(|a, b| {
            a.price
                .cmp(&b.price)
                .then_with(|| a.timestamp.cmp(&b.timestamp))
        });
        asks
    }

    pub fn get_bids(&self) -> Vec<Order> {
        let mut bids = self.bids.read_lock().iter().cloned().collect::<Vec<_>>();
        bids.sort_by(|a, b| {
            b.price
                .cmp(&a.price)
                .then_with(|| a.timestamp.cmp(&b.timestamp))
        });
        bids
    }

    pub fn get_matched_orders(&self) -> Vec<Trade> {
        match self.matched.lock() {
            Ok(guard) => guard.clone().into_iter().collect(),
            Err(poisoned) => {
                eprintln!("Matched orders lock was poisoned. Recovering data.");
                poisoned.into_inner().clone().into_iter().collect()
            }
        }
    }
}

impl Drop for OrderBook {
    fn drop(&mut self) {
        println!("OrderBook: Drop called. Shutting down...");
        self.shutdown_requested.store(true, Ordering::SeqCst);

        if let Some(handle) = self.matching_engine_handle.take() {
            println!("OrderBook: Waiting for matching engine thread to join...");
            if handle.join().is_err() {
                eprintln!("Matching engine thread panicked during drop.");
            } else {
                println!("Matching engine thread joined successfully during drop.");
            }
        } else {
            println!(
                "OrderBook: No matching engine handle to join (already joined or never started)."
            );
        }
    }
}

impl Default for OrderBook {
    fn default() -> Self {
        Self::new()
    }
}<|MERGE_RESOLUTION|>--- conflicted
+++ resolved
@@ -1,4 +1,3 @@
-<<<<<<< HEAD
 use super::errors::OrderError;
 use crate::models::{Order, Side, Trade};
 use crate::sync::mpsc::{self, SendError as CustomSendError, TryRecvError as CustomTryRecvError};
@@ -9,30 +8,12 @@
 use std::sync::Arc;
 use std::thread::JoinHandle;
 use std::time::{Duration, SystemTime, UNIX_EPOCH};
-=======
-use crate::core::rwlock::RWLock;
-use std::cmp::Reverse;
-use std::collections::{BinaryHeap, VecDeque};
-use std::sync::atomic::{AtomicBool, Ordering};
-use std::sync::mpsc::{sync_channel, Receiver, SendError, SyncSender, TryRecvError};
-use std::sync::{Arc, Mutex};
-use std::thread::JoinHandle;
-use std::time::{Duration, SystemTime, UNIX_EPOCH};
-
-use super::errors::OrderError;
-use crate::models::{Order, Side, Trade};
->>>>>>> 2698b79e
 
 pub struct OrderBook {
     asks: Arc<RWLock<BinaryHeap<Reverse<Order>>>>,
     bids: Arc<RWLock<BinaryHeap<Order>>>,
-<<<<<<< HEAD
     matched: Arc<std::sync::Mutex<VecDeque<Trade>>>,
     order_sender: mpsc::Sender<Order>,
-=======
-    matched: Arc<Mutex<VecDeque<Trade>>>,
-    order_sender: SyncSender<Order>,
->>>>>>> 2698b79e
     shutdown_requested: Arc<AtomicBool>,
     matching_engine_handle: Option<JoinHandle<()>>,
 }
@@ -40,20 +21,11 @@
 impl OrderBook {
     pub fn new() -> Self {
         const CHANNEL_CAPACITY: usize = 1000;
-<<<<<<< HEAD
         let (sender, receiver) = mpsc::channel::<Order>(CHANNEL_CAPACITY);
 
         let asks = Arc::new(RWLock::new(BinaryHeap::<Reverse<Order>>::new()));
         let bids = Arc::new(RWLock::new(BinaryHeap::new()));
         let matched = Arc::new(std::sync::Mutex::new(VecDeque::new()));
-=======
-        let (sender, receiver): (SyncSender<Order>, Receiver<Order>) =
-            sync_channel::<Order>(CHANNEL_CAPACITY);
-
-        let asks = Arc::new(RWLock::new(BinaryHeap::<Reverse<Order>>::new()));
-        let bids = Arc::new(RWLock::new(BinaryHeap::new()));
-        let matched = Arc::new(Mutex::new(VecDeque::new()));
->>>>>>> 2698b79e
         let shutdown_requested = Arc::new(AtomicBool::new(false));
 
         let asks_clone = Arc::clone(&asks);
@@ -64,13 +36,9 @@
         let matching_engine_handle = std::thread::spawn(move || {
             loop {
                 if shutdown_requested_clone.load(Ordering::SeqCst) {
-<<<<<<< HEAD
                     println!(
                         "Matching engine: Shutdown signal received (OrderBook flag), terminating."
                     );
-=======
-                    println!("Matching engine: Shutdown signal received, terminating.");
->>>>>>> 2698b79e
                     break;
                 }
 
@@ -181,7 +149,6 @@
                             }
                         }
                     },
-<<<<<<< HEAD
                     Err(CustomTryRecvError::Empty) => {
                         std::thread::sleep(Duration::from_millis(10));
                     }
@@ -189,13 +156,6 @@
                         println!(
                             "Matching engine: Channel disconnected (custom mpsc), terminating."
                         );
-=======
-                    Err(TryRecvError::Empty) => {
-                        std::thread::sleep(Duration::from_millis(10));
-                    }
-                    Err(TryRecvError::Disconnected) => {
-                        println!("Matching engine: Channel disconnected, terminating.");
->>>>>>> 2698b79e
                         break;
                     }
                 }
@@ -204,12 +164,17 @@
         });
 
         OrderBook {
+            asks,
+            bids,
+            matched,
             asks,
             bids,
             matched,
             order_sender: sender,
             shutdown_requested,
             matching_engine_handle: Some(matching_engine_handle),
+            shutdown_requested,
+            matching_engine_handle: Some(matching_engine_handle),
         }
     }
 
@@ -223,13 +188,8 @@
 
         self.order_sender
             .send(order)
-<<<<<<< HEAD
             .map_err(|e: CustomSendError<Order>| {
                 eprintln!("Failed to send order via custom channel: {}", e.0.price);
-=======
-            .map_err(|e: SendError<Order>| {
-                eprintln!("Failed to send order: {}", e);
->>>>>>> 2698b79e
                 OrderError::ChannelError
             })
     }
@@ -287,6 +247,33 @@
                 "OrderBook: No matching engine handle to join (already joined or never started)."
             );
         }
+        match self.matched.lock() {
+            Ok(guard) => guard.clone().into_iter().collect(),
+            Err(poisoned) => {
+                eprintln!("Matched orders lock was poisoned. Recovering data.");
+                poisoned.into_inner().clone().into_iter().collect()
+            }
+        }
+    }
+}
+
+impl Drop for OrderBook {
+    fn drop(&mut self) {
+        println!("OrderBook: Drop called. Shutting down...");
+        self.shutdown_requested.store(true, Ordering::SeqCst);
+
+        if let Some(handle) = self.matching_engine_handle.take() {
+            println!("OrderBook: Waiting for matching engine thread to join...");
+            if handle.join().is_err() {
+                eprintln!("Matching engine thread panicked during drop.");
+            } else {
+                println!("Matching engine thread joined successfully during drop.");
+            }
+        } else {
+            println!(
+                "OrderBook: No matching engine handle to join (already joined or never started)."
+            );
+        }
     }
 }
 
